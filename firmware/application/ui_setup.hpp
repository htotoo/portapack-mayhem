/*
 * Copyright (C) 2015 Jared Boone, ShareBrained Technology, Inc.
 *
 * This file is part of PortaPack.
 *
 * This program is free software; you can redistribute it and/or modify
 * it under the terms of the GNU General Public License as published by
 * the Free Software Foundation; either version 2, or (at your option)
 * any later version.
 *
 * This program is distributed in the hope that it will be useful,
 * but WITHOUT ANY WARRANTY; without even the implied warranty of
 * MERCHANTABILITY or FITNESS FOR A PARTICULAR PURPOSE.  See the
 * GNU General Public License for more details.
 *
 * You should have received a copy of the GNU General Public License
 * along with this program; see the file COPYING.  If not, write to
 * the Free Software Foundation, Inc., 51 Franklin Street,
 * Boston, MA 02110-1301, USA.
 */

#ifndef __UI_SETUP_H__
#define __UI_SETUP_H__

#include "ui_widget.hpp"
#include "ui_menu.hpp"
#include "ui_navigation.hpp"
#include "ff.h"

#include <cstdint>

namespace ui {

struct SetDateTimeModel {
	uint16_t year;
	uint8_t month;
	uint8_t day;
	uint8_t hour;
	uint8_t minute;
	uint8_t second;
};

class SetDateTimeView : public View {
public:
	SetDateTimeView(NavigationView& nav);

	void focus() override;

private:
	Text text_title {
		{ 10 * 8, 7 * 16, 9 * 16, 16 },
		"Date/Time"
	};

	NumberField field_year {
		{ 4 * 8, 9 * 16 },
		4,
		{ 2015, 2099 },
		1,
		'0',
	};
	Text text_slash1 {
		{ 8 * 8, 9 * 16, 1 * 8, 16 },
		"/",
	};
	NumberField field_month {
		{ 9 * 8, 9 * 16 },
		2,
		{ 1, 12 },
		1,
		'0',
	};
	Text text_slash2 {
		{ 11 * 8, 9 * 16, 1 * 8, 16 },
		"/",
	};
	NumberField field_day {
		{ 12 * 8, 9 * 16 },
		2,
		{ 1, 31 },
		1,
		'0',
	};

	NumberField field_hour {
		{ 15 * 8, 9 * 16 },
		2,
		{ 0, 23 },
		1,
		'0',
	};
	Text text_colon1 {
		{ 17 * 8, 9 * 16, 1 * 8, 16 },
		":"
	};
	NumberField field_minute {
		{ 18 * 8, 9 * 16 },
		2,
		{ 0, 59 },
		1,
		'0',
	};
	Text text_colon2 {
		{ 20 * 8, 9 * 16, 1 * 8, 16 },
		":",
	};
	NumberField field_second {
		{ 21 * 8, 9 * 16 },
		2,
		{ 0, 59 },
		1,
		'0',
	};

	Text text_format {
		{ 4 * 8, 11 * 16, 19 * 8, 16 },
		"YYYY/MM/DD HH:MM:SS",
	};

	Button button_ok {
		{ 4 * 8, 13 * 16, 8 * 8, 24 },
		"OK",
	};
	Button button_cancel {
		{ 18 * 8, 13 * 16, 8 * 8, 24 },
		"Cancel",
	};

	void form_init(const SetDateTimeModel& model);
	SetDateTimeModel form_collect();
};

struct SetFrequencyCorrectionModel {
	int8_t ppm;
};

class SetFrequencyCorrectionView : public View {
public:
	SetFrequencyCorrectionView(NavigationView& nav);

	void focus() override;

private:
	Text text_title {
		{ 5 * 8, 7 * 16, 20 * 8, 16 },
		"Frequency Correction"
	};

	NumberField field_ppm {
		{ 11 * 8, 9 * 16 },
		3,
		{ -50, 50 },
		1,
		'0',
	};
	Text text_ppm {
		{ 15 * 8, 9 * 16, 3 * 8, 16 },
		"PPM",
	};

	Button button_ok {
		{ 4 * 8, 13 * 16, 8 * 8, 24 },
		"OK",
	};
	Button button_cancel {
		{ 18 * 8, 13 * 16, 8 * 8, 24 },
		"Cancel",
	};

	void form_init(const SetFrequencyCorrectionModel& model);
	SetFrequencyCorrectionModel form_collect();
};

class SetTouchCalibView : public View {
public:
	SetTouchCalibView(NavigationView& nav);
	void focus() override;
	bool on_touch(const TouchEvent event) override;
	
private:
	
	Text text_title {
		{ 64, 32, 40, 16 },
		"UL,UR,DL,DR !",
	};
	
	Text text_debugx {
		{ 64, 64, 40, 16 },
		"X",
	};
	
	Text text_debugy {
		{ 64, 80, 40, 16 },
		"Y",
	};
	
	Button button_ok {
		{ 72, 192, 96, 24 },
		"OK"
	};
};

class AntennaBiasSetupView : public View {
public:
	AntennaBiasSetupView(NavigationView& nav);

	void focus() override;

private:
	Text text_title {
		{ 5 * 8, 3 * 16, 20 * 8, 16 },
		"Antenna Bias Voltage"
	};

	Text text_description_1 {
		{ 24, 6 * 16, 24 * 8, 16 },
		"CAUTION: Ensure that all"
	};

	Text text_description_2 {
		{ 28, 7 * 16, 23 * 8, 16 },
		"devices attached to the"
	};

	Text text_description_3 {
		{  8, 8 * 16, 28 * 8, 16 },
		"antenna connector can accept"
	};

	Text text_description_4 {
		{ 68, 9 * 16, 13 * 8, 16 },
		"a DC voltage!"
	};

	OptionsField options_bias {
		{ 100, 12 * 16 },
		5,
		{
			{ " Off ", 0 },
			{ " On  ", 1 },
		}
	};

	Button button_done {
		{ 72, 15 * 16, 96, 24 },
		"Done"
	};
};

class SetUIView : public View {
public:
	SetUIView(NavigationView& nav);
	void focus() override;
	
private:
	Checkbox checkbox_showsplash {
		{ 3 * 8, 2 * 16},
		11,
		"Show splash"
	};
	
	Checkbox checkbox_bloff {
		{ 3 * 8, 4 * 16},
		20,
		"Backlight off after:"
	};

<<<<<<< HEAD
	OptionsField options_bloff {
		{ 10 * 8, 5 * 16 + 4 },
		10,
		{
			{ "5 seconds", 0 },
			{ "15 seconds", 1 },
			{ "1 minute", 2 },
			{ "5 minutes", 3 },
			{ "10 minutes", 4 }
		}
=======
	Text text_cpld_hackrf {
		{ 0, 144, 11*8, 16 },
		"HackRF CPLD",
>>>>>>> fe1a6c09
	};
	
	Button button_ok {
		{ 72, 260, 96, 32 },
		"OK"
	};
};

<<<<<<< HEAD
class SetPlayDeadView : public View {
public:
	SetPlayDeadView(NavigationView& nav);
	void focus() override;
private:
	bool entermode = false;
	uint32_t sequence = 0;
	uint8_t keycount, key_code;
	char sequence_txt[11];
	
	Text text_sequence {
		{ 64, 32, 14 * 8, 16 },
		"Enter sequence",
	};
	
	Button button_enter {
		{ 16, 192, 96, 24 },
		"Enter"
	};
	Button button_cancel {
		{ 128, 192, 96, 24 },
		"Cancel"
=======
	Text text_cpld_hackrf_status {
		{ 240 - 3*8, 144, 3*8, 16 },
		"???"
>>>>>>> fe1a6c09
	};
};

class ModInfoView : public View {
public:
	ModInfoView(NavigationView& nav);
	void focus() override;
	void on_show() override;
	
private:
	void update_infos(uint8_t modn);
	
	typedef struct moduleinfo_t{
		char filename[9];
		uint16_t version;
		uint32_t size;
		char md5[16];
		char name[16];
		char description[214];
	} moduleinfo_t;
	
	moduleinfo_t module_list[8];	// 8 max for now
	
	uint8_t modules_nb;
	
	Text text_modcount {
		{ 2 * 8, 1 * 16, 18 * 8, 16 },
		"Searching..."
	};
	
	OptionsField option_modules {
		{ 2 * 8, 2 * 16 },
		24,
		{
			{ "-", 0 }
		}
	};
	
	Text text_name {
		{ 2 * 8, 4 * 16, 5 * 8, 16 },
		"Name:"
	};
	Text text_namestr {
		{ 8 * 8, 4 * 16, 16 * 8, 16 },
		"..."
	};
	Text text_size {
		{ 2 * 8, 5 * 16, 5 * 8, 16 },
		"Size:"
	};
	Text text_sizestr {
		{ 8 * 8, 5 * 16, 16 * 8, 16 },
		"..."
	};
	Text text_md5 {
		{ 2 * 8, 6 * 16, 4 * 8, 16 },
		"MD5:"
	};
	Text text_md5_a {
		{ 7 * 8, 6 * 16, 16 * 8, 16 },
		"..."
	};
	Text text_md5_b {
		{ 7 * 8, 7 * 16, 16 * 8, 16 },
		"..."
	};
	
	Button button_ok {
		{ 4 * 8, 272, 64, 24 },
		"Ok"
	};
};

class SetupMenuView : public MenuView {
public:
	SetupMenuView(NavigationView& nav);
};

} /* namespace ui */

#endif/*__UI_SETUP_H__*/<|MERGE_RESOLUTION|>--- conflicted
+++ resolved
@@ -25,7 +25,6 @@
 #include "ui_widget.hpp"
 #include "ui_menu.hpp"
 #include "ui_navigation.hpp"
-#include "ff.h"
 
 #include <cstdint>
 
@@ -247,6 +246,39 @@
 	};
 };
 
+class AboutView : public View {
+public:
+	AboutView(NavigationView& nav);
+
+	void focus() override;
+
+private:
+	Text text_title {
+		{ 100, 96, 40, 16 },
+		"About",
+	};
+
+	Text text_firmware {
+		{ 0, 128, 240, 16 },
+		"Git Commit Hash        " GIT_REVISION,
+	};
+
+	Text text_cpld_hackrf {
+		{ 0, 144, 11*8, 16 },
+		"HackRF CPLD",
+	};
+
+	Text text_cpld_hackrf_status {
+		{ 240 - 3*8, 144, 3*8, 16 },
+		"???"
+	};
+
+	Button button_ok {
+		{ 72, 192, 96, 24 },
+		"OK"
+	};
+};
+
 class SetUIView : public View {
 public:
 	SetUIView(NavigationView& nav);
@@ -265,7 +297,6 @@
 		"Backlight off after:"
 	};
 
-<<<<<<< HEAD
 	OptionsField options_bloff {
 		{ 10 * 8, 5 * 16 + 4 },
 		10,
@@ -276,11 +307,6 @@
 			{ "5 minutes", 3 },
 			{ "10 minutes", 4 }
 		}
-=======
-	Text text_cpld_hackrf {
-		{ 0, 144, 11*8, 16 },
-		"HackRF CPLD",
->>>>>>> fe1a6c09
 	};
 	
 	Button button_ok {
@@ -289,7 +315,6 @@
 	};
 };
 
-<<<<<<< HEAD
 class SetPlayDeadView : public View {
 public:
 	SetPlayDeadView(NavigationView& nav);
@@ -312,11 +337,6 @@
 	Button button_cancel {
 		{ 128, 192, 96, 24 },
 		"Cancel"
-=======
-	Text text_cpld_hackrf_status {
-		{ 240 - 3*8, 144, 3*8, 16 },
-		"???"
->>>>>>> fe1a6c09
 	};
 };
 
