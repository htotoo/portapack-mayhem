--- conflicted
+++ resolved
@@ -22,6 +22,7 @@
 #include "event_m0.hpp"
 
 #include "portapack.hpp"
+#include "portapack_shared_memory.hpp"
 
 #include "sd_card.hpp"
 #include "time.hpp"
@@ -131,10 +132,6 @@
 			handle_lcd_frame_sync();
 		}
 
-		if( events & EVT_MASK_ENCODER ) {
-			handle_encoder();
-		}
-
 		if( events & EVT_MASK_TOUCH ) {
 			handle_touch();
 		}
@@ -153,7 +150,6 @@
 	sd_card::poll_inserted();
 
 	portapack::temperature_logger.second_tick();
-<<<<<<< HEAD
 	
 	bloff = portapack::persistent_memory::ui_config_bloff();
 	if (bloff) {
@@ -162,8 +158,6 @@
 		else
 			portapack::bl_tick_counter++;
 	}
-=======
->>>>>>> dc2944d5
 
 	time::on_tick_second();
 }
@@ -286,4 +280,5 @@
 	new (&shared_memory.application_queue) MessageQueue(
 		shared_memory.application_queue_data, SharedMemory::application_queue_k
 	);
+
 }