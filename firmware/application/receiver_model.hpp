--- conflicted
+++ resolved
@@ -30,19 +30,34 @@
 #include "max2837.hpp"
 #include "volume.hpp"
 
+struct BasebandConfiguration {
+	int32_t mode;
+	uint32_t sampling_rate;
+	size_t decimation_factor;
+
+	constexpr BasebandConfiguration(
+		int32_t mode,
+		uint32_t sampling_rate,
+		size_t decimation_factor = 1
+	) : mode { mode },
+		sampling_rate { sampling_rate },
+		decimation_factor { decimation_factor }
+	{
+	}
+
+	constexpr BasebandConfiguration(
+	) : BasebandConfiguration { -1, 0, 1 }
+	{
+	}
+};
+
 class ReceiverModel {
 public:
 	enum class Mode {
 		AMAudio = 0,
 		NarrowbandFMAudio = 1,
 		WidebandFMAudio = 2,
-<<<<<<< HEAD
-		SpectrumAnalysis = 4,
-		Capture = 7,
-		CloseCall = 10,
-=======
 		SpectrumAnalysis = 3,
->>>>>>> 16a6d7ef
 	};
 
 	rf::Frequency tuning_frequency() const;
