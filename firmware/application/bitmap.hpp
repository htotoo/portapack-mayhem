--- conflicted
+++ resolved
@@ -1503,7 +1503,6 @@
 	{ 16, 16 }, bitmap_icon_replay_data
 };
 
-<<<<<<< HEAD
 static constexpr uint8_t bitmap_gps_sim_data[] = {
 	0x00, 0x00, 
 	0x00, 0x00, 
@@ -1525,7 +1524,7 @@
 static constexpr Bitmap bitmap_gps_sim {
 	{ 16, 16 }, bitmap_gps_sim_data
 };
-=======
+
 static constexpr uint8_t bitmap_icon_btle_data[] = {
 	0x00, 0x00, 
 	0x80, 0x00, 
@@ -1570,7 +1569,6 @@
 	{ 16, 16 }, bitmap_icon_nrf_data
 };
 
->>>>>>> aa7abb2e
 static constexpr uint8_t bitmap_sig_sine_data[] = {
 	0x00, 0x00, 0x00, 0x00, 
 	0x00, 0x00, 0x00, 0x00, 
