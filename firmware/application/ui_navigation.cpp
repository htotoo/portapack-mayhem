/*
 * Copyright (C) 2015 Jared Boone, ShareBrained Technology, Inc.
 * Copyright (C) 2016 Furrtek
 *
 * This file is part of PortaPack.
 *
 * This program is free software; you can redistribute it and/or modify
 * it under the terms of the GNU General Public License as published by
 * the Free Software Foundation; either version 2, or (at your option)
 * any later version.
 *
 * This program is distributed in the hope that it will be useful,
 * but WITHOUT ANY WARRANTY; without even the implied warranty of
 * MERCHANTABILITY or FITNESS FOR A PARTICULAR PURPOSE.  See the
 * GNU General Public License for more details.
 *
 * You should have received a copy of the GNU General Public License
 * along with this program; see the file COPYING.  If not, write to
 * the Free Software Foundation, Inc., 51 Franklin Street,
 * Boston, MA 02110-1301, USA.
 */

#include "ui_navigation.hpp"

//#include "modules.h"

#include "portapack.hpp"
#include "event_m0.hpp"
#include "bmp_splash.hpp"
#include "bmp_modal_warning.hpp"
#include "portapack_persistent_memory.hpp"

#include "ui_about_simple.hpp"
#include "ui_adsb_rx.hpp"
#include "ui_adsb_tx.hpp"
#include "ui_afsk_rx.hpp"
#include "ui_aprs_rx.hpp"
#include "ui_btle_rx.hpp"
#include "ui_nrf_rx.hpp"
#include "ui_aprs_tx.hpp"
#include "ui_bht_tx.hpp"
#include "ui_coasterp.hpp"
#include "ui_debug.hpp"
#include "ui_encoders.hpp"
#include "ui_fileman.hpp"
#include "ui_freqman.hpp"
#include "ui_jammer.hpp"
#include "ui_keyfob.hpp"
#include "ui_lcr.hpp"
#include "ui_mictx.hpp"
#include "ui_morse.hpp"
//#include "ui_numbers.hpp"
//#include "ui_nuoptix.hpp"
//#include "ui_playdead.hpp"
#include "ui_pocsag_tx.hpp"
#include "ui_rds.hpp"
#include "ui_remote.hpp"
#include "ui_scanner.hpp"
#include "ui_search.hpp"
#include "ui_sd_wipe.hpp"
#include "ui_settings.hpp"
#include "ui_siggen.hpp"
#include "ui_sonde.hpp"
#include "ui_sstvtx.hpp"
//#include "ui_test.hpp"
#include "ui_tone_search.hpp"
#include "ui_touchtunes.hpp"
#include "ui_playlist.hpp"
#include "ui_view_wav.hpp"
#include "ui_whipcalc.hpp"

//#include "acars_app.hpp"
#include "ais_app.hpp"
#include "analog_audio_app.hpp"
#include "analog_tv_app.hpp"
#include "capture_app.hpp"
#include "ert_app.hpp"
#include "lge_app.hpp"
#include "pocsag_app.hpp"
#include "replay_app.hpp"
#include "gps_sim_app.hpp"
#include "soundboard_app.hpp"
#include "tpms_app.hpp"

#include "core_control.hpp"
#include "ui_looking_glass_app.hpp"
#include "file.hpp"
#include "png_writer.hpp"

using portapack::receiver_model;
using portapack::transmitter_model;

namespace ui {

/* SystemStatusView ******************************************************/

SystemStatusView::SystemStatusView(
	NavigationView& nav
) : nav_ (nav)
{
	static constexpr Style style_systemstatus {
		.font = font::fixed_8x16,
		.background = Color::dark_grey(),
		.foreground = Color::white(),
	};
	
	add_children({
		&backdrop,
		&button_back,
		&title,
		&button_title,
		&button_speaker,
		&button_stealth,
		//&button_textentry,
		&button_camera,
		&button_sleep,
		&button_bias_tee,
		&button_clock_status,
		&sd_card_status_view,
	});
	
	if (portapack::persistent_memory::config_speaker()) 
		button_speaker.hidden(false);
	else
		button_speaker.hidden(true);

	button_back.id = -1;	// Special ID used by FocusManager
	title.set_style(&style_systemstatus);
	
	if (portapack::persistent_memory::stealth_mode())
		button_stealth.set_foreground(ui::Color::green());
	
	/*if (!portapack::persistent_memory::ui_config_textentry())
		button_textentry.set_bitmap(&bitmap_icon_keyboard);
	else
		button_textentry.set_bitmap(&bitmap_icon_unistroke);*/

	refresh();
	
	button_back.on_select = [this](ImageButton&){
		if (this->on_back)
			this->on_back();
	};

	button_title.on_select = [this](ImageButton&) {
		this->on_title();
	};
	
	button_speaker.on_select = [this](ImageButton&) {
 		this->on_speaker();
 	};
	
	button_stealth.on_select = [this](ImageButton&) {
		this->on_stealth();
	};
	
	button_bias_tee.on_select = [this](ImageButton&) {
		this->on_bias_tee();
	};
	
	/*button_textentry.on_select = [this](ImageButton&) {
		this->on_textentry();
	};*/

	button_camera.on_select = [this](ImageButton&) {
		this->on_camera();
	};

	button_sleep.on_select = [this](ImageButton&) {
		DisplaySleepMessage message;
		EventDispatcher::send_message(message);
	};

	button_clock_status.on_select = [this](ImageButton&) {
		this->on_clk();
	};
}

void SystemStatusView::refresh() {
	if (!portapack::persistent_memory::config_speaker()) {
		button_speaker.set_foreground(Color::light_grey());
		button_speaker.set_bitmap(&bitmap_icon_speaker_mute);
		button_speaker.hidden(false);
	}		
	else {
		button_speaker.hidden(true);
	}
	if (portapack::get_antenna_bias()) {
		button_bias_tee.set_bitmap(&bitmap_icon_biast_on);
		button_bias_tee.set_foreground(ui::Color::yellow());
	} else {
		button_bias_tee.set_bitmap(&bitmap_icon_biast_off);
		button_bias_tee.set_foreground(ui::Color::light_grey());
	}
	
	if (portapack::clock_manager.get_reference().source == ClockManager::ReferenceSource::External) {
		button_clock_status.set_bitmap(&bitmap_icon_clk_ext);
//		button_bias_tee.set_foreground(ui::Color::green());   Typo?
	} else {
		button_clock_status.set_bitmap(&bitmap_icon_clk_int);
//		button_bias_tee.set_foreground(ui::Color::green());
	}
	if(portapack::persistent_memory::clkout_enabled()) {
		button_clock_status.set_foreground(ui::Color::green());
	} else {
		button_clock_status.set_foreground(ui::Color::light_grey());
	}
	
	set_dirty();
}

void SystemStatusView::set_back_enabled(bool new_value) {
	
	if(new_value){
		add_child(&button_back);
	}
	else{
		remove_child(&button_back);
	}
}

void SystemStatusView::set_title_image_enabled(bool new_value) {

	if(new_value){
		add_child(&button_title);
	}
	else{
		remove_child(&button_title);
	}
}

void SystemStatusView::set_title(const std::string new_value) {
	if( new_value.empty() ) {
		title.set(default_title);
	} else {
		title.set(new_value);
	}
}

void SystemStatusView::on_speaker() {
 	if (!portapack::speaker_mode) 
 	{
 		portapack::set_speaker_mode(true);
 		button_speaker.set_foreground(Color::green());
		button_speaker.set_bitmap(&bitmap_icon_speaker);
 	}
 	else
 	{
 		portapack::set_speaker_mode(false);
 		button_speaker.set_foreground(Color::light_grey());
		button_speaker.set_bitmap(&bitmap_icon_speaker_mute);
 	}

 }


void SystemStatusView::on_stealth() {
	bool mode = not portapack::persistent_memory::stealth_mode();
	
	portapack::persistent_memory::set_stealth_mode(mode);

	button_stealth.set_foreground(mode ? Color::green() : Color::light_grey());
}

void SystemStatusView::on_bias_tee() {
	if (!portapack::antenna_bias) {
		nav_.display_modal("Bias voltage", "Enable DC voltage on\nantenna connector?", YESNO, [this](bool v) {
				if (v) {
					portapack::set_antenna_bias(true);
					//radio::set_antenna_bias(true);
					receiver_model.set_antenna_bias();
					transmitter_model.set_antenna_bias();
					refresh();
				}
			});
	} else {
		portapack::set_antenna_bias(false);
		//radio::set_antenna_bias(false);
		receiver_model.set_antenna_bias();
		transmitter_model.set_antenna_bias();
		refresh();
	}
}

/*void SystemStatusView::on_textentry() {
	uint8_t cfg;
	
	cfg = portapack::persistent_memory::ui_config_textentry();
	portapack::persistent_memory::set_config_textentry(cfg ^ 1);
	
	if (!cfg)
		button_textentry.set_bitmap(&bitmap_icon_unistroke);
	else
		button_textentry.set_bitmap(&bitmap_icon_keyboard);
}*/

void SystemStatusView::on_camera() {
	auto path = next_filename_stem_matching_pattern(u"SCR_????");
	if( path.empty() ) {
		return;
	}

	PNGWriter png;
	auto create_error = png.create(path.replace_extension(u".PNG"));
	if( create_error.is_valid() ) {
		return;
	}

	for(int i = 0; i < 320; i++) {
		std::array<ColorRGB888, 240> row;
		portapack::display.read_pixels({ 0, i, 240, 1 }, row);
		png.write_scanline(row);
	}
}

void SystemStatusView::on_clk() {
	bool v = portapack::persistent_memory::clkout_enabled();
	if(v) {
		v = false;
	} else {
		v = true;
	}
	portapack::clock_manager.enable_clock_output(v);
	portapack::persistent_memory::set_clkout_enabled(v);
	refresh();
}

void SystemStatusView::on_title() {
	if(nav_.is_top())
		nav_.push<AboutView>();
	else
		nav_.pop();
}

/* Information View *****************************************************/

InformationView::InformationView(
	NavigationView& nav
) : nav_ (nav)
{
		static constexpr Style style_infobar {
		.font = font::fixed_8x16,
		.background = {33, 33, 33},
		.foreground = Color::white(),
	};

	add_children({
	&backdrop,
	&version,
	&ltime
	});

	version.set_style(&style_infobar);

	ltime.set_hide_clock(portapack::persistent_memory::hide_clock());
	ltime.set_style(&style_infobar);
	ltime.set_seconds_enabled(true);
	ltime.set_date_enabled(portapack::persistent_memory::clock_with_date());
	set_dirty();
}

void InformationView::refresh() {
	ltime.set_hide_clock(portapack::persistent_memory::hide_clock());
	ltime.set_seconds_enabled(true);
	ltime.set_date_enabled(portapack::persistent_memory::clock_with_date());	

}

/* Navigation ************************************************************/

bool NavigationView::is_top() const {
	return view_stack.size() == 1;
}

View* NavigationView::push_view(std::unique_ptr<View> new_view) {
	free_view();

	const auto p = new_view.get();
	view_stack.emplace_back(std::move(new_view));

	update_view();

	return p;
}

void NavigationView::pop() {
	if( view() == modal_view ) {
		modal_view = nullptr;
	}

	// Can't pop last item from stack.
	if( view_stack.size() > 1 ) {
		free_view();

		view_stack.pop_back();

		update_view();
	}

}

void NavigationView::pop_modal() {
	if( view() == modal_view ) {
		modal_view = nullptr;
	}

	// Pop modal view + underlying app view
	if( view_stack.size() > 2 ) {
		free_view();
		view_stack.pop_back();
		free_view();
		view_stack.pop_back();

		update_view();
	}
}

void NavigationView::display_modal(
	const std::string& title,
	const std::string& message
) {
	display_modal(title, message, INFO, nullptr);
}

void NavigationView::display_modal(
	const std::string& title,
	const std::string& message,
	const modal_t type,
	const std::function<void(bool)> on_choice
) {
	/* If a modal view is already visible, don't display another */
	if( !modal_view ) {
		modal_view = push<ModalMessageView>(title, message, type, on_choice);
	}
}

void NavigationView::free_view() {
	remove_child(view());
}

void NavigationView::update_view() {
	const auto new_view = view_stack.back().get();
	
	add_child(new_view);
	new_view->set_parent_rect({ {0, 0}, size() });
	
	focus();
	set_dirty();

	if( on_view_changed ) {
		on_view_changed(*new_view);
	}
}

Widget* NavigationView::view() const {
	return children_.empty() ? nullptr : children_[0];
}

void NavigationView::focus() {
	if( view() ) {
		view()->focus();
	}
}

/* ReceiversMenuView *****************************************************/

ReceiversMenuView::ReceiversMenuView(NavigationView& nav) {
    if( portapack::persistent_memory::show_gui_return_icon() )
    {
        add_items( { { "..", ui::Color::light_grey(),&bitmap_icon_previous , [&nav](){ nav.pop(); } } } );
    }
    add_items( {
		{ "ADS-B", 		ui::Color::green(),		&bitmap_icon_adsb,		[&nav](){ nav.push<ADSBRxView>(); }, },
		//{ "ACARS", 		ui::Color::yellow(),	&bitmap_icon_adsb,		[&nav](){ nav.push<ACARSAppView>(); }, },
		{ "AIS Boats",	ui::Color::green(),		&bitmap_icon_ais,		[&nav](){ nav.push<AISAppView>(); } },
		{ "AFSK", 		ui::Color::yellow(),	&bitmap_icon_modem,	[&nav](){ nav.push<AFSKRxView>(); } },
		{ "BTLE",		ui::Color::yellow(),	&bitmap_icon_btle,		[&nav](){ nav.push<BTLERxView>(); } },
		{ "NRF", 		ui::Color::yellow(),	&bitmap_icon_nrf,		[&nav](){ nav.push<NRFRxView>(); } }, 
		{ "Audio", 		ui::Color::green(),		&bitmap_icon_speaker,	[&nav](){ nav.push<AnalogAudioView>(); } },
		{ "Analog TV", 	ui::Color::yellow(),	&bitmap_icon_sstv,		[&nav](){ nav.push<AnalogTvView>(); } },
		{ "ERT Meter", 	ui::Color::green(), 	&bitmap_icon_ert,		[&nav](){ nav.push<ERTAppView>(); } },
		{ "POCSAG", 	ui::Color::green(),		&bitmap_icon_pocsag,	[&nav](){ nav.push<POCSAGAppView>(); } },
		{ "Radiosnde", 	ui::Color::green(),		&bitmap_icon_sonde,		[&nav](){ nav.push<SondeView>(); } },
		{ "TPMS Cars", 	ui::Color::green(),		&bitmap_icon_tpms,		[&nav](){ nav.push<TPMSAppView>(); } },
		{ "APRS", 		ui::Color::green(),		&bitmap_icon_aprs,		[&nav](){ nav.push<APRSRXView>(); } }
		/*
		{ "DMR", 		ui::Color::dark_grey(),	&bitmap_icon_dmr,		[&nav](){ nav.push<NotImplementedView>(); } },
		{ "SIGFOX", 	ui::Color::dark_grey(),	&bitmap_icon_fox,		[&nav](){ nav.push<NotImplementedView>(); } }, // SIGFRXView
		{ "LoRa", 		ui::Color::dark_grey(),	&bitmap_icon_lora,		[&nav](){ nav.push<NotImplementedView>(); } },
		{ "SSTV", 		ui::Color::dark_grey(), &bitmap_icon_sstv,		[&nav](){ nav.push<NotImplementedView>(); } },
		{ "TETRA", 		ui::Color::dark_grey(),	&bitmap_icon_tetra,		[&nav](){ nav.push<NotImplementedView>(); } },*/
	} );

	//set_highlighted(0);		// Default selection is "Audio"
}

/* TransmittersMenuView **************************************************/

TransmittersMenuView::TransmittersMenuView(NavigationView& nav) {
    if( portapack::persistent_memory::show_gui_return_icon() )
    {
        add_items( { { "..", ui::Color::light_grey(),&bitmap_icon_previous , [&nav](){ nav.pop(); } } } );
    }
    add_items({
		{ "ADS-B [S]",		ui::Color::yellow(), 	&bitmap_icon_adsb,		[&nav](){ nav.push<ADSBTxView>(); } },
		{ "APRS", 			ui::Color::green(),		&bitmap_icon_aprs,		[&nav](){ nav.push<APRSTXView>(); } },
		{ "BHT Xy/EP", 		ui::Color::green(), 	&bitmap_icon_bht,		[&nav](){ nav.push<BHTView>(); } },
		{ "GPS Sim",		ui::Color::yellow(),	&bitmap_icon_gps_sim,		[&nav](){ nav.push<GpsSimAppView>(); } },
		{ "Jammer", 		ui::Color::green(),		&bitmap_icon_jammer,	[&nav](){ nav.push<JammerView>(); } },
		{ "Key fob", 		ui::Color::orange(),	&bitmap_icon_keyfob,	[&nav](){ nav.push<KeyfobView>(); } },
		{ "LGE tool", 		ui::Color::yellow(),	&bitmap_icon_lge,		[&nav](){ nav.push<LGEView>(); } },
		{ "Morse",			ui::Color::green(),		&bitmap_icon_morse,		[&nav](){ nav.push<MorseView>(); } },
		{ "BurgerPgr",		ui::Color::yellow(), 	&bitmap_icon_burger,	[&nav](){ nav.push<CoasterPagerView>(); } },
		//{ "Nuoptix DTMF", 	ui::Color::green(),		&bitmap_icon_nuoptix,	[&nav](){ nav.push<NuoptixView>(); } },
		{ "OOK",			ui::Color::yellow(),	&bitmap_icon_remote,	[&nav](){ nav.push<EncodersView>(); } },
		{ "POCSAG", 		ui::Color::green(),		&bitmap_icon_pocsag,	[&nav](){ nav.push<POCSAGTXView>(); } },
		{ "RDS",			ui::Color::green(),		&bitmap_icon_rds,		[&nav](){ nav.push<RDSView>(); } },
		{ "Soundbrd",		ui::Color::green(), 	&bitmap_icon_soundboard,[&nav](){ nav.push<SoundBoardView>(); } },
		{ "SSTV", 			ui::Color::green(), 	&bitmap_icon_sstv,		[&nav](){ nav.push<SSTVTXView>(); } },
		{ "TEDI/LCR",		ui::Color::yellow(), 	&bitmap_icon_lcr,		[&nav](){ nav.push<LCRView>(); } },
		{ "TouchTune",		ui::Color::yellow(),	&bitmap_icon_remote,	[&nav](){ nav.push<TouchTunesView>(); } },
                { "Playlist",           ui::Color::yellow(),    &bitmap_icon_remote,    [&nav](){ nav.push<PlaylistView>(); } },

		//{ "Remote",			ui::Color::dark_grey(),	&bitmap_icon_remote,	[&nav](){ nav.push<RemoteView>(); } },
	});
}

/* UtilitiesMenuView *****************************************************/

UtilitiesMenuView::UtilitiesMenuView(NavigationView& nav) {
    if( portapack::persistent_memory::show_gui_return_icon() )
    {
        add_items( { { "..", ui::Color::light_grey(),&bitmap_icon_previous , [&nav](){ nav.pop(); } } } );
    }
	add_items({
		//{ "Test app", 		ui::Color::dark_grey(),	nullptr,				[&nav](){ nav.push<TestView>(); } },
		{ "Freq. manager",	ui::Color::green(), 	&bitmap_icon_freqman,		[&nav](){ nav.push<FrequencyManagerView>(); } },
		{ "File manager", 	ui::Color::yellow(),	&bitmap_icon_dir,			[&nav](){ nav.push<FileManagerView>(); } },
		//{ "Notepad",		ui::Color::dark_grey(),	&bitmap_icon_notepad,		[&nav](){ nav.push<NotImplementedView>(); } },
		{ "Signal gen", 	ui::Color::green(), 	&bitmap_icon_cwgen,			[&nav](){ nav.push<SigGenView>(); } },
		//{ "Tone search",	ui::Color::dark_grey(), nullptr,					[&nav](){ nav.push<ToneSearchView>(); } },
		{ "WAV viewer",	ui::Color::yellow(),	&bitmap_icon_soundboard,	[&nav](){ nav.push<ViewWavView>(); } },
		{ "Antenna length",	ui::Color::green(),		&bitmap_icon_tools_antenna,	[&nav](){ nav.push<WhipCalcView>(); } },
<<<<<<< HEAD
		{ "Wipe SD Card",	ui::Color::red(),		&bitmap_icon_tools_wipesd,	[&nav](){ nav.push<WipeSDView>(); } },
=======
		{ "Wipe SD card",	ui::Color::red(),		&bitmap_icon_tools_wipesd,	[&nav](){ nav.push<WipeSDView>(); } },

>>>>>>> d624b92e
	});
	set_max_rows(2); // allow wider buttons
}

/* SystemMenuView ********************************************************/

void SystemMenuView::hackrf_mode(NavigationView& nav) {
	nav.push<ModalMessageView>("HackRF mode", " This mode enables HackRF\n functionality. To return,\n  press the reset button.\n\n  Switch to HackRF mode?", YESNO,
		[this](bool choice) {
			if (choice) {
				EventDispatcher::request_stop();
			}
		}
	);
}

SystemMenuView::SystemMenuView(NavigationView& nav) {
	add_items({
		//{ "Play dead",				ui::Color::red(),		&bitmap_icon_playdead,	[&nav](){ nav.push<PlayDeadView>(); } },
		{ "Receive", 	ui::Color::cyan(),			&bitmap_icon_receivers,	[&nav](){ nav.push<ReceiversMenuView>(); } },
		{ "Transmit", 	ui::Color::cyan(),			&bitmap_icon_transmit,	[&nav](){ nav.push<TransmittersMenuView>(); } },
		{ "Capture",	ui::Color::red(),			&bitmap_icon_capture,	[&nav](){ nav.push<CaptureAppView>(); } },
		{ "Replay",		ui::Color::green(),			&bitmap_icon_replay,	[&nav](){ nav.push<ReplayAppView>(); } },
		{ "Search",		ui::Color::yellow(),	    &bitmap_icon_search,	[&nav](){ nav.push<SearchView>(); } },
		{ "Scanner",	ui::Color::yellow(),			&bitmap_icon_scanner,	[&nav](){ nav.push<ScannerView>(); } },
		{ "Microphone",	ui::Color::yellow(),		&bitmap_icon_microphone,[&nav](){ nav.push<MicTXView>(); } },
		{ "Looking Glass",	ui::Color::yellow(),		&bitmap_icon_looking,	[&nav](){ nav.push<GlassView>(); } },
		{ "Utilities",		ui::Color::cyan(),			&bitmap_icon_utilities,	[&nav](){ nav.push<UtilitiesMenuView>(); } },
		{ "Settings", 	ui::Color::cyan(),			&bitmap_icon_setup,	  	[&nav](){ nav.push<SettingsMenuView>(); } },
		{ "Debug",		ui::Color::light_grey(),	&bitmap_icon_debug,		[&nav](){ nav.push<DebugMenuView>(); } },
		{ "HackRF", 	ui::Color::cyan(),			&bitmap_icon_hackrf,	[this, &nav](){ hackrf_mode(nav); } },
		//{ "About", 		ui::Color::cyan(),			nullptr,				[&nav](){ nav.push<AboutView>(); } }
	});
	set_max_rows(2); // allow wider buttons
	set_arrow_enabled(false);
	//set_highlighted(1);		// Startup selection
}

/* SystemView ************************************************************/

static constexpr ui::Style style_default {
	.font = ui::font::fixed_8x16,
	.background = ui::Color::black(),
	.foreground = ui::Color::white()
};

SystemView::SystemView(
	Context& context,
	const Rect parent_rect
) : View { parent_rect },
	context_(context)
{
	set_style(&style_default);

	constexpr ui::Dim status_view_height = 16;
	constexpr ui::Dim info_view_height = 16;
	
	add_child(&status_view);
	status_view.set_parent_rect({
		{ 0, 0 },
		{ parent_rect.width(), status_view_height }
	});
	status_view.on_back = [this]() {
		this->navigation_view.pop();
	};

	add_child(&navigation_view);
	navigation_view.set_parent_rect({
		{ 0, status_view_height },
		{ parent_rect.width(), static_cast<ui::Dim>(parent_rect.height() - status_view_height) }
	});

	add_child(&info_view);
	info_view.set_parent_rect({
		{0, 19 * 16},
		{ parent_rect.width(), info_view_height }
	});

	navigation_view.on_view_changed = [this](const View& new_view) {
		
		if(!this->navigation_view.is_top()){
			remove_child(&info_view);
		}
		else{
			add_child(&info_view);
			info_view.refresh();
		}
		
		this->status_view.set_back_enabled(!this->navigation_view.is_top());
		this->status_view.set_title_image_enabled(this->navigation_view.is_top());
		this->status_view.set_title(new_view.title());
		this->status_view.set_dirty();
		
	};


	// portapack::persistent_memory::set_playdead_sequence(0x8D1);
				
	// Initial view
	/*if ((portapack::persistent_memory::playing_dead() == 0x5920C1DF) ||		// Enable code
		(portapack::persistent_memory::ui_config() & 16)) {					// Login option
		navigation_view.push<PlayDeadView>();
	} else {*/
	
		navigation_view.push<SystemMenuView>();
		
		if (portapack::persistent_memory::config_splash())
		{
			navigation_view.push<BMPView>();
		}
			status_view.set_back_enabled(false);
			status_view.set_title_image_enabled(true);
			status_view.set_dirty();
		//else
		//	navigation_view.push<SystemMenuView>();
			
	//}
}

Context& SystemView::context() const {
	return context_;
}

/* ***********************************************************************/

void BMPView::focus() {
	button_done.focus();
}

BMPView::BMPView(NavigationView& nav) {
	add_children({
		&button_done
	});
	
	button_done.on_select = [this, &nav](Button&){
		nav.pop();
	};
}

void BMPView::paint(Painter&) {
	if(!portapack::display.drawBMP2({ 0, 0 }, "splash.bmp"))
		portapack::display.drawBMP({(240 - 230) / 2, (320 - 50) / 2 - 10}, splash_bmp, false);
}

/* NotImplementedView ****************************************************/

/*NotImplementedView::NotImplementedView(NavigationView& nav) {
	button_done.on_select = [&nav](Button&){
		nav.pop();
	};

	add_children({
		&text_title,
		&button_done,
	});
}

void NotImplementedView::focus() {
	button_done.focus();
}*/

/* ModalMessageView ******************************************************/

ModalMessageView::ModalMessageView(
	NavigationView& nav,
	const std::string& title,
	const std::string& message,
	const modal_t type,
	const std::function<void(bool)> on_choice
) : title_ { title },
	message_ { message },
	type_ { type },
	on_choice_ { on_choice }
{
	if (type == INFO) {
		add_child(&button_ok);
		
		button_ok.on_select = [&nav](Button&){
			nav.pop();
		};
	} else if (type == YESNO) {
		add_children({
			&button_yes,
			&button_no
		});
		
		button_yes.on_select = [this, &nav](Button&){
			if (on_choice_) on_choice_(true);
			nav.pop();
		};
		button_no.on_select = [this, &nav](Button&){
			if (on_choice_) on_choice_(false);
			nav.pop();
		};
	} else if (type == YESCANCEL) {
		add_children({
			&button_yes,
			&button_no
		});
		
		button_yes.on_select = [this, &nav](Button&){
			if (on_choice_) on_choice_(true);
			nav.pop();
		};
		button_no.on_select = [this, &nav](Button&){
			//if (on_choice_) on_choice_(false);
			nav.pop_modal();
		};
	} else {	// ABORT
		add_child(&button_ok);
		
		button_ok.on_select = [this, &nav](Button&){
			if (on_choice_) on_choice_(true);
			nav.pop_modal();
		};
	}
}

void ModalMessageView::paint(Painter& painter) {
	size_t pos, i = 0, start = 0;
	
	portapack::display.drawBMP({ 100, 48 }, modal_warning_bmp, false);
	
	// Terrible...
	while ((pos = message_.find("\n", start)) != std::string::npos) {
		painter.draw_string(
			{ 1 * 8, (Coord)(120 + (i * 16)) },
			style(),
			message_.substr(start, pos - start)
		);
		i++;
		start = pos + 1;
	}
	painter.draw_string(
		{ 1 * 8, (Coord)(120 + (i * 16)) },
		style(),
		message_.substr(start, pos)
	);
}

void ModalMessageView::focus() {
	if ((type_ == YESNO) || (type_ == YESCANCEL)) {
		button_yes.focus();
	} else {
		button_ok.focus();
	}
}

} /* namespace ui */<|MERGE_RESOLUTION|>--- conflicted
+++ resolved
@@ -541,12 +541,8 @@
 		//{ "Tone search",	ui::Color::dark_grey(), nullptr,					[&nav](){ nav.push<ToneSearchView>(); } },
 		{ "WAV viewer",	ui::Color::yellow(),	&bitmap_icon_soundboard,	[&nav](){ nav.push<ViewWavView>(); } },
 		{ "Antenna length",	ui::Color::green(),		&bitmap_icon_tools_antenna,	[&nav](){ nav.push<WhipCalcView>(); } },
-<<<<<<< HEAD
-		{ "Wipe SD Card",	ui::Color::red(),		&bitmap_icon_tools_wipesd,	[&nav](){ nav.push<WipeSDView>(); } },
-=======
+
 		{ "Wipe SD card",	ui::Color::red(),		&bitmap_icon_tools_wipesd,	[&nav](){ nav.push<WipeSDView>(); } },
-
->>>>>>> d624b92e
 	});
 	set_max_rows(2); // allow wider buttons
 }
