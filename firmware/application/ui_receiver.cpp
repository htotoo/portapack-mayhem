/*
 * Copyright (C) 2014 Jared Boone, ShareBrained Technology, Inc.
 *
 * This file is part of PortaPack.
 *
 * This program is free software; you can redistribute it and/or modify
 * it under the terms of the GNU General Public License as published by
 * the Free Software Foundation; either version 2, or (at your option)
 * any later version.
 *
 * This program is distributed in the hope that it will be useful,
 * but WITHOUT ANY WARRANTY; without even the implied warranty of
 * MERCHANTABILITY or FITNESS FOR A PARTICULAR PURPOSE.  See the
 * GNU General Public License for more details.
 *
 * You should have received a copy of the GNU General Public License
 * along with this program; see the file COPYING.  If not, write to
 * the Free Software Foundation, Inc., 51 Franklin Street,
 * Boston, MA 02110-1301, USA.
 */

#include "ui_receiver.hpp"

#include "ui_spectrum.hpp"
#include "ui_console.hpp"

#include "portapack.hpp"
using namespace portapack;

#include "ais_baseband.hpp"

#include "ff.h"

namespace ui {

/* BasebandBandwidthField ************************************************/

BasebandBandwidthField::BasebandBandwidthField(
	Point parent_pos
) : OptionsField {
		parent_pos,
		4,
		{
			{ " 1M8",  1750000 },
			{ " 2M5",  2500000 },
			{ " 3M5",  3500000 },
			{ " 5M ",  5000000 },
			{ " 5M5",  5500000 },
			{ " 6M ",  6000000 },
			{ " 7M ",  7000000 },
			{ " 8M ",  8000000 },
			{ " 9M ",  9000000 },
			{ "10M ", 10000000 },
			{ "12M ", 12000000 },
			{ "14M ", 14000000 },
			{ "15M ", 15000000 },
			{ "20M ", 20000000 },
			{ "24M ", 24000000 },
			{ "28M ", 28000000 },
		}
	}
{
}

/* FrequencyField ********************************************************/

FrequencyField::FrequencyField(
	const Point parent_pos
) : Widget { { parent_pos, { 8 * 10, 16 } } },
	length_ { 11 },
	range(rf::tuning_range)
{
	flags.focusable = true;
}

rf::Frequency FrequencyField::value() const {
	return value_;
}

void FrequencyField::set_value(rf::Frequency new_value) {
	new_value = clamp_value(new_value);

	if( new_value != value_ ) {
		value_ = new_value;
		if( on_change ) {
			on_change(value_);
		}
		set_dirty();
	}
}

void FrequencyField::set_step(rf::Frequency new_value) {
	step = new_value;
	// TODO: Quantize current frequency to a step of the new size?
}

void FrequencyField::paint(Painter& painter) {
	const auto mhz = to_string_dec_int(value_ / 1000000, 4);
	const auto hz100 = to_string_dec_int((value_ / 100) % 10000, 4, '0');

	const auto paint_style = has_focus() ? style().invert() : style();

	painter.draw_string(
		screen_pos(),
		paint_style,
		mhz
	);
	painter.draw_string(
		screen_pos() + Point { 4 * 8, 0 },
		paint_style,
		"."
	);
	painter.draw_string(
		screen_pos() + Point { 5 * 8, 0 },
		paint_style,
		hz100
	);
}

bool FrequencyField::on_key(const ui::KeyEvent event) {
	if( event == ui::KeyEvent::Select ) {
		if( on_edit ) {
			on_edit();
			return true;
		}
	}
	return false;
}
/*
bool FrequencyField::on_key(const ui::KeyEvent event) override {
	if( event == ui::KeyEvent::Select ) {

		// NOTE: For testing sampling rate / decimation combinations
		turbo = !turbo;
		if( turbo ) {
			clock_manager.set_sampling_frequency(18432000);
			radio::set_baseband_decimation_by(6);
		} else {
			clock_manager.set_sampling_frequency(12288000);
			radio::set_baseband_decimation_by(4);
		}
		return true;
	}

	return false;
}
*/
bool FrequencyField::on_encoder(const EncoderEvent delta) {
	set_value(value() + (delta * step));
	return true;
}

bool FrequencyField::on_touch(const TouchEvent event) {
	if( event.type == TouchEvent::Type::Start ) {
		focus();
	}
	return true;
}

void FrequencyField::on_focus() {
	if( on_show_options ) {
		on_show_options();
	}
}

rf::Frequency FrequencyField::clamp_value(rf::Frequency value) {
	if( value > range.max ) {
		value = range.max;
	}
	if( value < range.min ) {
		value = range.min;
	}
	return value;
}

/* FrequencyKeypadView ***************************************************/

FrequencyKeypadView::FrequencyKeypadView(
	NavigationView& nav,
	const rf::Frequency value
) {
	add_child(&text_value);

	const auto button_fn = [this](Button& button) {
		this->on_button(button);
	};

	const char* const key_caps = "123456789<0.";

	size_t n = 0;
	for(auto& button : buttons) {
		add_child(&button);
		const std::string label {
			key_caps[n]
		};
		button.on_select = button_fn;
		button.set_parent_rect({
			static_cast<Coord>((n % 3) * button_w),
			static_cast<Coord>((n / 3) * button_h + button_h),
			button_w, button_h
		});
		button.set_text(label);
		n++;
	}

	add_child(&button_close);
	button_close.on_select = [this, &nav](Button&) {
		if( on_changed ) {
			on_changed(this->value());
		}
		nav.pop();
	};

	set_value(value);
}

void FrequencyKeypadView::focus() {
	button_close.focus();
}

rf::Frequency FrequencyKeypadView::value() const {
	return mhz.as_int() * 1000000ULL + submhz.as_int() * submhz_base;
}

void FrequencyKeypadView::set_value(const rf::Frequency new_value) {
	mhz.set(new_value / 1000000);
	mhz.remove_leading_zeros();

	submhz.set((new_value % 1000000) / submhz_base);
	submhz.remove_trailing_zeros();

	update_text();
}

void FrequencyKeypadView::on_button(Button& button) {
	const auto s = button.text();
	if( s == "." ) {
		field_toggle();
	} else if( s == "<" ) {
		digit_delete();
	} else {
		digit_add(s[0]);
	}
	update_text();
}

void FrequencyKeypadView::digit_add(const char c) {
	if( state == State::DigitMHz ) {
		if( clear_field_if_digits_entered ) {
			mhz.clear();
		}
		mhz.add_digit(c);
	} else {
		submhz.add_digit(c);
	}
	clear_field_if_digits_entered = false;
}

void FrequencyKeypadView::digit_delete() {
	if( state == State::DigitMHz ) {
		mhz.delete_digit();
	} else {
		submhz.delete_digit();
	}
}

void FrequencyKeypadView::field_toggle() {
	if( state == State::DigitMHz ) {
		state = State::DigitSubMHz;
		submhz.clear();
	} else {
		state = State::DigitMHz;
		clear_field_if_digits_entered = true;
	}
}

void FrequencyKeypadView::update_text() {
	const auto s = mhz.as_string() + "." + submhz.as_string();
	text_value.set(s.c_str());
}

/* FrequencyOptionsView **************************************************/

FrequencyOptionsView::FrequencyOptionsView(
	const Rect parent_rect,
	const Style* const style
) : View { parent_rect }
{
	set_style(style);

	options_step.on_change = [this](size_t n, OptionsField::value_t v) {
		(void)n;
		this->on_step_changed(v);
	};

	field_ppm.on_change = [this](int32_t v) {
		this->on_reference_ppm_correction_changed(v);
	};

	add_children({ {
		&text_step,
		&options_step,
		&text_correction,
		&field_ppm,
		&text_ppm,
	} });
}

void FrequencyOptionsView::set_step(rf::Frequency f) {
	options_step.set_by_value(f);
}

void FrequencyOptionsView::set_reference_ppm_correction(int32_t v) {
	field_ppm.set_value(v);
}

void FrequencyOptionsView::on_step_changed(rf::Frequency v) {
	if( on_change_step ) {
		on_change_step(v);
	}
}

void FrequencyOptionsView::on_reference_ppm_correction_changed(int32_t v) {
	if( on_change_reference_ppm_correction ) {
		on_change_reference_ppm_correction(v);
	}
}

/* RadioGainOptionsView **************************************************/

RadioGainOptionsView::RadioGainOptionsView(
	const Rect parent_rect,
	const Style* const style
) : View { parent_rect }
{
	set_style(style);

	add_children({ {
		&label_rf_amp,
		&field_rf_amp,
		//&label_agc,
		//&field_agc
	} });

	field_rf_amp.on_change = [this](int32_t v) {
		this->on_rf_amp_changed(v);
	};
	/*
	field_agc.set_value(receiver_model.agc());
	field_agc.on_change = [this](int32_t v) {
		this->on_agc_changed(v);
	};
	*/
}

void RadioGainOptionsView::set_rf_amp(int32_t v_db) {
	field_rf_amp.set_value(v_db);
}

void RadioGainOptionsView::on_rf_amp_changed(bool enable) {
	if( on_change_rf_amp ) {
		on_change_rf_amp(enable);
	}
}
/*
void RadioGainOptionsView::on_agc_changed(bool v) {
	receiver_model.set_agc(v);
}
*/

/* LNAGainField **********************************************************/

LNAGainField::LNAGainField(
	Point parent_pos
) : NumberField {
		{ parent_pos }, 2,
		{ max2837::lna::gain_db_min, max2837::lna::gain_db_max },
		max2837::lna::gain_db_step,
		' ',
	}
{
}

void LNAGainField::on_focus() {
	//Widget::on_focus();
	if( on_show_options ) {
		on_show_options();
	}
}

/* ReceiverView **********************************************************/

ReceiverView::ReceiverView(
	NavigationView& nav,
	ReceiverModel& receiver_model
) : receiver_model(receiver_model)
{
	add_children({ {
		&rssi,
		&channel,
		&audio,
		&button_done,
		&field_frequency,
		&field_lna,
		//&options_baseband_bandwidth,
		&field_vga,
		&options_modulation,
		//&options_baseband_oversampling,
		&field_volume,
		&view_frequency_options,
		&view_rf_gain_options,
	} });

	button_done.on_select = [&nav](Button&){
		nav.pop();
	};

	field_frequency.set_value(receiver_model.tuning_frequency());
	field_frequency.set_step(receiver_model.frequency_step());
	field_frequency.on_change = [this](rf::Frequency f) {
		this->on_tuning_frequency_changed(f);
	};
	field_frequency.on_edit = [this, &nav]() {
		// TODO: Provide separate modal method/scheme?
		auto new_view = new FrequencyKeypadView { nav, this->receiver_model.tuning_frequency() };
		new_view->on_changed = [this](rf::Frequency f) {
			this->on_tuning_frequency_changed(f);
			this->field_frequency.set_value(f);
		};
		nav.push(new_view);
	};
	field_frequency.on_show_options = [this]() {
		this->on_show_options_frequency();
	};

	field_lna.set_value(receiver_model.lna());
	field_lna.on_change = [this](int32_t v) {
		this->on_lna_changed(v);
	};
	field_lna.on_show_options = [this]() {
		this->on_show_options_rf_gain();
	};
	/*
	options_baseband_bandwidth.set_by_value(receiver_model.baseband_bandwidth());
	options_baseband_bandwidth.on_change = [this](size_t n, OptionsField::value_t v) {
		(void)n;
		this->on_baseband_bandwidth_changed(v);
	};
	*/
	field_vga.set_value(receiver_model.vga());
	field_vga.on_change = [this](int32_t v_db) {
		this->on_vga_changed(v_db);
	};

	options_modulation.set_by_value(receiver_model.modulation());
	options_modulation.on_change = [this](size_t n, OptionsField::value_t v) {
		(void)n;
		this->on_modulation_changed(v);
	};
/*
	options_baseband_oversampling.set_by_value(receiver_model.baseband_oversampling());
	options_baseband_oversampling.on_change = [this](size_t n, OptionsField::value_t v) {
		(void)n;
		this->on_baseband_oversampling_changed(v);
	};
*/
	field_volume.set_value((receiver_model.headphone_volume() - wolfson::wm8731::headphone_gain_range.max).decibel() + 99);
	field_volume.on_change = [this](int32_t v) {
		this->on_headphone_volume_changed(v);
	};

	view_frequency_options.hidden(true);
	view_frequency_options.set_step(receiver_model.frequency_step());
	view_frequency_options.on_change_step = [this](rf::Frequency f) {
		this->on_frequency_step_changed(f);
	};
	view_frequency_options.set_reference_ppm_correction(receiver_model.reference_ppm_correction());
	view_frequency_options.on_change_reference_ppm_correction = [this](int32_t v) {
		this->on_reference_ppm_correction_changed(v);
	};

	view_rf_gain_options.hidden(true);
	view_rf_gain_options.set_rf_amp(receiver_model.rf_amp());
	view_rf_gain_options.on_change_rf_amp = [this](bool enable) {
		this->on_rf_amp_changed(enable);
	};

	receiver_model.enable();
}

ReceiverView::~ReceiverView() {

	// TODO: Manipulating audio codec here, and in ui_receiver.cpp. Good to do
	// both?
	audio_codec.headphone_mute();

	receiver_model.disable();
}

void ReceiverView::on_show() {
	auto& message_map = context().message_map();
	message_map.register_handler(Message::ID::AISPacket,
		[this](Message* const p) {
			const auto message = static_cast<const AISPacketMessage*>(p);
			this->on_packet_ais(*message);
		}
	);
	message_map.register_handler(Message::ID::TPMSPacket,
		[this](Message* const p) {
			const auto message = static_cast<const TPMSPacketMessage*>(p);
			this->on_packet_tpms(*message);
		}
	);
	message_map.register_handler(Message::ID::SDCardStatus,
		[this](Message* const p) {
			const auto message = static_cast<const SDCardStatusMessage*>(p);
			this->on_sd_card_mounted(message->is_mounted);
		}
	);
}

void ReceiverView::on_hide() {
	auto& message_map = context().message_map();
	message_map.unregister_handler(Message::ID::SDCardStatus);
	message_map.unregister_handler(Message::ID::TPMSPacket);
	message_map.unregister_handler(Message::ID::AISPacket);
}

void ReceiverView::on_packet_ais(const AISPacketMessage& message) {
	const auto result = baseband::ais::packet_decode(message.packet.payload, message.packet.bits_received);

	auto console = reinterpret_cast<Console*>(widget_content.get());
	if( result.first == "OK" ) {
		console->writeln(result.second);
	}
}

static FIL fil_tpms;

void ReceiverView::on_packet_tpms(const TPMSPacketMessage& message) {
	auto payload = message.packet.payload;
	auto payload_length = message.packet.bits_received;

	std::string hex_data;
	std::string hex_error;
	uint8_t byte_data = 0;
	uint8_t byte_error = 0;
	for(size_t i=0; i<payload_length; i+=2) {
		const auto bit_data = payload[i+1];
		const auto bit_error = (payload[i+0] == payload[i+1]);

		byte_data <<= 1;
		byte_data |= bit_data ? 1 : 0;

		byte_error <<= 1;
		byte_error |= bit_error ? 1 : 0;

		if( ((i >> 1) & 7) == 7 ) {
			hex_data += to_string_hex(byte_data, 2);
			hex_error += to_string_hex(byte_error, 2);
		}
	}

	auto console = reinterpret_cast<Console*>(widget_content.get());
	console->writeln(hex_data.substr(0, 240 / 8));

	if( !f_error(&fil_tpms) ) {
		rtc::RTC datetime;
		rtcGetTime(&RTCD1, &datetime);
		std::string timestamp = 
			to_string_dec_uint(datetime.year(), 4) +
			to_string_dec_uint(datetime.month(), 2, '0') +
			to_string_dec_uint(datetime.day(), 2, '0') +
			to_string_dec_uint(datetime.hour(), 2, '0') +
			to_string_dec_uint(datetime.minute(), 2, '0') +
			to_string_dec_uint(datetime.second(), 2, '0');

		const auto tuning_frequency = receiver_model.tuning_frequency();
		// TODO: function doesn't take uint64_t, so when >= 1<<32, weirdness will ensue!
		const auto tuning_frequency_str = to_string_dec_uint(tuning_frequency, 10);

		std::string log = timestamp + " " + tuning_frequency_str + " FSK 38.4 19.2 " + hex_data + "/" + hex_error + "\r\n";
		f_puts(log.c_str(), &fil_tpms);
		f_sync(&fil_tpms);
	}
}

void ReceiverView::on_sd_card_mounted(const bool is_mounted) {
	if( is_mounted ) {
		const auto open_result = f_open(&fil_tpms, "tpms.txt", FA_WRITE | FA_OPEN_ALWAYS);
		if( open_result == FR_OK ) {
			const auto fil_size = f_size(&fil_tpms);
			const auto seek_result = f_lseek(&fil_tpms, fil_size);
			if( seek_result != FR_OK ) {
				f_close(&fil_tpms);
			}
		} else {
			// TODO: Error, indicate somehow.
		}
	}
}

void ReceiverView::focus() {
	button_done.focus();
}

void ReceiverView::on_tuning_frequency_changed(rf::Frequency f) {
	receiver_model.set_tuning_frequency(f);
}

void ReceiverView::on_baseband_bandwidth_changed(uint32_t bandwidth_hz) {
	receiver_model.set_baseband_bandwidth(bandwidth_hz);
}

void ReceiverView::on_rf_amp_changed(bool v) {
	receiver_model.set_rf_amp(v);
}

void ReceiverView::on_lna_changed(int32_t v_db) {
	receiver_model.set_lna(v_db);
}

void ReceiverView::on_vga_changed(int32_t v_db) {
	receiver_model.set_vga(v_db);
}

void ReceiverView::on_modulation_changed(int32_t modulation) {
<<<<<<< HEAD
	if( modulation == 4 ) {
		/* TODO: This is TERRIBLE!!! */
		receiver_model.set_sampling_rate(2457600);
	} else {
		receiver_model.set_sampling_rate(3072000);
=======
	/* TODO: This is TERRIBLE!!! */
	switch(modulation) {
	case 3:
	case 5:
		receiver_model.set_baseband_configuration({
			.mode = modulation,
			.sampling_rate = 2457600,
			.decimation_factor = 4,
		});
		receiver_model.set_baseband_bandwidth(1750000);
		break;

	case 4:
		receiver_model.set_baseband_configuration({
			.mode = modulation,
			.sampling_rate = 20000000,
			.decimation_factor = 1,
		});
		receiver_model.set_baseband_bandwidth(12000000);
		break;

	default:
		receiver_model.set_baseband_configuration({
			.mode = modulation,
			.sampling_rate = 3072000,
			.decimation_factor = 4,
		});
		receiver_model.set_baseband_bandwidth(1750000);
		break;
	}

	remove_child(widget_content.get());
	widget_content.reset();
	
	switch(modulation) {
	case 3:
	case 5:
		widget_content = std::make_unique<Console>();
		add_child(widget_content.get());
		break;

	default:
		widget_content = std::make_unique<spectrum::WaterfallWidget>();
		add_child(widget_content.get());
		break;
	}
	
	if( widget_content ) {
		const ui::Dim header_height = 3 * 16;
		const ui::Rect rect { 0, header_height, parent_rect.width(), static_cast<ui::Dim>(parent_rect.height() - header_height) };
		widget_content->set_parent_rect(rect);
>>>>>>> 77199fb3
	}
}

void ReceiverView::on_show_options_frequency() {
	view_rf_gain_options.hidden(true);
	field_lna.set_style(nullptr);

	view_frequency_options.hidden(false);
	field_frequency.set_style(&view_frequency_options.style());
}

void ReceiverView::on_show_options_rf_gain() {
	view_frequency_options.hidden(true);
	field_frequency.set_style(nullptr);

	view_rf_gain_options.hidden(false);
	field_lna.set_style(&view_frequency_options.style());
}

void ReceiverView::on_frequency_step_changed(rf::Frequency f) {
	receiver_model.set_frequency_step(f);
	field_frequency.set_step(f);
}

void ReceiverView::on_reference_ppm_correction_changed(int32_t v) {
	receiver_model.set_reference_ppm_correction(v);
}

void ReceiverView::on_headphone_volume_changed(int32_t v) {
	const auto new_volume = volume_t::decibel(v - 99) + wolfson::wm8731::headphone_gain_range.max;
	receiver_model.set_headphone_volume(new_volume);
}

// void ReceiverView::on_baseband_oversampling_changed(int32_t v) {
// 	receiver_model.set_baseband_oversampling(v);
// }

} /* namespace ui */<|MERGE_RESOLUTION|>--- conflicted
+++ resolved
@@ -276,7 +276,7 @@
 
 void FrequencyKeypadView::update_text() {
 	const auto s = mhz.as_string() + "." + submhz.as_string();
-	text_value.set(s.c_str());
+	text_value.set(s);
 }
 
 /* FrequencyOptionsView **************************************************/
@@ -625,13 +625,6 @@
 }
 
 void ReceiverView::on_modulation_changed(int32_t modulation) {
-<<<<<<< HEAD
-	if( modulation == 4 ) {
-		/* TODO: This is TERRIBLE!!! */
-		receiver_model.set_sampling_rate(2457600);
-	} else {
-		receiver_model.set_sampling_rate(3072000);
-=======
 	/* TODO: This is TERRIBLE!!! */
 	switch(modulation) {
 	case 3:
@@ -683,7 +676,6 @@
 		const ui::Dim header_height = 3 * 16;
 		const ui::Rect rect { 0, header_height, parent_rect.width(), static_cast<ui::Dim>(parent_rect.height() - header_height) };
 		widget_content->set_parent_rect(rect);
->>>>>>> 77199fb3
 	}
 }
 
