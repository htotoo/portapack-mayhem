--- conflicted
+++ resolved
@@ -103,11 +103,6 @@
 		Up = false
 	};
 
-<<<<<<< HEAD
-	FIRC8xR16x24FS4Decim4();
-
-=======
->>>>>>> 1d2dd4e1
 	void configure(
 		const std::array<tap_t, taps_count>& taps,
 		const int32_t scale,
@@ -138,11 +133,6 @@
 		Up = false
 	};
 
-<<<<<<< HEAD
-	FIRC8xR16x24FS4Decim8();
-
-=======
->>>>>>> 1d2dd4e1
 	void configure(
 		const std::array<tap_t, taps_count>& taps,
 		const int32_t scale,
@@ -168,11 +158,6 @@
 	using sample_t = complex16_t;
 	using tap_t = int16_t;
 
-<<<<<<< HEAD
-	FIRC16xR16x16Decim2();
-
-=======
->>>>>>> 1d2dd4e1
 	void configure(
 		const std::array<tap_t, taps_count>& taps,
 		const int32_t scale
@@ -197,11 +182,6 @@
 	using sample_t = complex16_t;
 	using tap_t = int16_t;
 
-<<<<<<< HEAD
-	FIRC16xR16x32Decim8();
-
-=======
->>>>>>> 1d2dd4e1
 	void configure(
 		const std::array<tap_t, taps_count>& taps,
 		const int32_t scale
@@ -255,13 +235,6 @@
 	size_t taps_count_;
 	size_t decimation_factor_;
 
-<<<<<<< HEAD
-	void configure(
-		const int16_t* const taps,
-		const size_t taps_count,
-		const size_t decimation_factor
-	);
-=======
 	template<typename T>
 	void configure(
 		const T* const taps,
@@ -274,7 +247,6 @@
 		decimation_factor_ = decimation_factor;
 		std::reverse_copy(&taps[0], &taps[taps_count], &taps_reversed_[0]);
 	}
->>>>>>> 1d2dd4e1
 };
 
 class DecimateBy2CIC4Real {
