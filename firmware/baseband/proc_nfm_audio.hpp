/*
 * Copyright (C) 2014 Jared Boone, ShareBrained Technology, Inc.
 *
 * This file is part of PortaPack.
 *
 * This program is free software; you can redistribute it and/or modify
 * it under the terms of the GNU General Public License as published by
 * the Free Software Foundation; either version 2, or (at your option)
 * any later version.
 *
 * This program is distributed in the hope that it will be useful,
 * but WITHOUT ANY WARRANTY; without even the implied warranty of
 * MERCHANTABILITY or FITNESS FOR A PARTICULAR PURPOSE.  See the
 * GNU General Public License for more details.
 *
 * You should have received a copy of the GNU General Public License
 * along with this program; see the file COPYING.  If not, write to
 * the Free Software Foundation, Inc., 51 Franklin Street,
 * Boston, MA 02110-1301, USA.
 */

#ifndef __PROC_NFM_AUDIO_H__
#define __PROC_NFM_AUDIO_H__

#include "baseband_processor.hpp"

#include "dsp_decimate.hpp"
#include "dsp_demodulate.hpp"

#include "audio_output.hpp"
#include "spectrum_collector.hpp"
<<<<<<< HEAD
=======

#include <cstdint>
>>>>>>> 1d2dd4e1

class NarrowbandFMAudio : public BasebandProcessor {
public:
	void execute(const buffer_c8_t& buffer) override;

	void on_message(const Message* const message) override;

private:
<<<<<<< HEAD
=======
	static constexpr size_t baseband_fs = 3072000;

>>>>>>> 1d2dd4e1
	std::array<complex16_t, 512> dst;
	const buffer_c16_t dst_buffer {
		dst.data(),
		dst.size()
	};
<<<<<<< HEAD
	const buffer_f32_t work_audio_buffer {
		(float*)dst.data(),
		sizeof(dst) / sizeof(float)
=======
	std::array<float, 32> audio;
	const buffer_f32_t audio_buffer {
		audio.data(),
		audio.size()
>>>>>>> 1d2dd4e1
	};

	dsp::decimate::FIRC8xR16x24FS4Decim8 decim_0;
	dsp::decimate::FIRC16xR16x32Decim8 decim_1;
<<<<<<< HEAD

=======
>>>>>>> 1d2dd4e1
	dsp::decimate::FIRAndDecimateComplex channel_filter;
	uint32_t channel_filter_pass_f = 0;
	uint32_t channel_filter_stop_f = 0;

	dsp::demodulate::FM demod;

	AudioOutput audio_output;

	SpectrumCollector channel_spectrum;

	bool configured { false };
	void configure(const NBFMConfigureMessage& message);
};

#endif/*__PROC_NFM_AUDIO_H__*/<|MERGE_RESOLUTION|>--- conflicted
+++ resolved
@@ -24,16 +24,14 @@
 
 #include "baseband_processor.hpp"
 
+#include "channel_decimator.hpp"
 #include "dsp_decimate.hpp"
 #include "dsp_demodulate.hpp"
 
 #include "audio_output.hpp"
 #include "spectrum_collector.hpp"
-<<<<<<< HEAD
-=======
 
 #include <cstdint>
->>>>>>> 1d2dd4e1
 
 class NarrowbandFMAudio : public BasebandProcessor {
 public:
@@ -42,34 +40,21 @@
 	void on_message(const Message* const message) override;
 
 private:
-<<<<<<< HEAD
-=======
 	static constexpr size_t baseband_fs = 3072000;
 
->>>>>>> 1d2dd4e1
 	std::array<complex16_t, 512> dst;
 	const buffer_c16_t dst_buffer {
 		dst.data(),
 		dst.size()
 	};
-<<<<<<< HEAD
-	const buffer_f32_t work_audio_buffer {
-		(float*)dst.data(),
-		sizeof(dst) / sizeof(float)
-=======
 	std::array<float, 32> audio;
 	const buffer_f32_t audio_buffer {
 		audio.data(),
 		audio.size()
->>>>>>> 1d2dd4e1
 	};
 
 	dsp::decimate::FIRC8xR16x24FS4Decim8 decim_0;
 	dsp::decimate::FIRC16xR16x32Decim8 decim_1;
-<<<<<<< HEAD
-
-=======
->>>>>>> 1d2dd4e1
 	dsp::decimate::FIRAndDecimateComplex channel_filter;
 	uint32_t channel_filter_pass_f = 0;
 	uint32_t channel_filter_stop_f = 0;
