/*
 * Copyright (C) 2016 Jared Boone, ShareBrained Technology, Inc.
 *
 * This file is part of PortaPack.
 *
 * This program is free software; you can redistribute it and/or modify
 * it under the terms of the GNU General Public License as published by
 * the Free Software Foundation; either version 2, or (at your option)
 * any later version.
 *
 * This program is distributed in the hope that it will be useful,
 * but WITHOUT ANY WARRANTY; without even the implied warranty of
 * MERCHANTABILITY or FITNESS FOR A PARTICULAR PURPOSE.  See the
 * GNU General Public License for more details.
 *
 * You should have received a copy of the GNU General Public License
 * along with this program; see the file COPYING.  If not, write to
 * the Free Software Foundation, Inc., 51 Franklin Street,
 * Boston, MA 02110-1301, USA.
 */

#ifndef __STREAM_INPUT_H__
#define __STREAM_INPUT_H__

#include "message.hpp"
#include "fifo.hpp"

#include "lpc43xx_cpp.hpp"
using namespace lpc43xx;

#include <cstdint>
#include <cstddef>
#include <memory>

class StreamInput {
public:
<<<<<<< HEAD
	StreamInput(const size_t K, CaptureConfig& config) :
		K { K },
		data { std::make_unique<uint8_t[]>(1UL << K) },
		fifo { data.get(), K }
	{
		config.fifo = &fifo;
=======
	StreamInput(CaptureConfig* const config) :
		config { config },
		K { config->write_size_log2 + config->buffer_count_log2 },
		event_bytes_mask { (1UL << config->write_size_log2) - 1 },
		data { std::make_unique<uint8_t[]>(1UL << K) },
		fifo { data.get(), K }
	{
		config->fifo = &fifo;
>>>>>>> dc2944d5
	}

	size_t write(const void* const data, const size_t length) {
		const auto written = fifo.in(reinterpret_cast<const uint8_t*>(data), length);

		const auto last_bytes_written = bytes_written;
		bytes_written += written;
		if( (bytes_written & event_bytes_mask) < (last_bytes_written & event_bytes_mask) ) {
			creg::m4txevent::assert();
		}
		config->baseband_bytes_received += length;
		config->baseband_bytes_dropped = config->baseband_bytes_received - bytes_written;

		return written;
	}

private:
	CaptureConfig* const config;
	const size_t K;
	const uint64_t event_bytes_mask;
	uint64_t bytes_written = 0;
	std::unique_ptr<uint8_t[]> data;
	FIFO<uint8_t> fifo;
};

#endif/*__STREAM_INPUT_H__*/<|MERGE_RESOLUTION|>--- conflicted
+++ resolved
@@ -34,14 +34,6 @@
 
 class StreamInput {
 public:
-<<<<<<< HEAD
-	StreamInput(const size_t K, CaptureConfig& config) :
-		K { K },
-		data { std::make_unique<uint8_t[]>(1UL << K) },
-		fifo { data.get(), K }
-	{
-		config.fifo = &fifo;
-=======
 	StreamInput(CaptureConfig* const config) :
 		config { config },
 		K { config->write_size_log2 + config->buffer_count_log2 },
@@ -50,7 +42,6 @@
 		fifo { data.get(), K }
 	{
 		config->fifo = &fifo;
->>>>>>> dc2944d5
 	}
 
 	size_t write(const void* const data, const size_t length) {
