/*
 * Copyright (C) 2014 Jared Boone, ShareBrained Technology, Inc.
 *
 * This file is part of PortaPack.
 *
 * This program is free software; you can redistribute it and/or modify
 * it under the terms of the GNU General Public License as published by
 * the Free Software Foundation; either version 2, or (at your option)
 * any later version.
 *
 * This program is distributed in the hope that it will be useful,
 * but WITHOUT ANY WARRANTY; without even the implied warranty of
 * MERCHANTABILITY or FITNESS FOR A PARTICULAR PURPOSE.  See the
 * GNU General Public License for more details.
 *
 * You should have received a copy of the GNU General Public License
 * along with this program; see the file COPYING.  If not, write to
 * the Free Software Foundation, Inc., 51 Franklin Street,
 * Boston, MA 02110-1301, USA.
 */

#include "ui_painter.hpp"

#include "ui_widget.hpp"

#include "portapack.hpp"
using namespace portapack;

namespace ui {

Style Style::invert() const {
	return {
		.font = font,
		.background = foreground,
		.foreground = background,
	};
}

int Painter::draw_char(const Point p, const Style& style, const char c) {
	const auto glyph = style.font.glyph(c);
	display.draw_glyph(p, glyph, style.foreground, style.background);
	return glyph.advance().x;
}

int Painter::draw_string(Point p, const Style& style, const std::string text) {
	size_t width = 0;
	for(const auto c : text) {
		const auto glyph = style.font.glyph(c);
		display.draw_glyph(p, glyph, style.foreground, style.background);
		const auto advance = glyph.advance();
		p += advance;
		width += advance.x;
	}
	return width;
}

<<<<<<< HEAD
void Painter::draw_hline(Point p, int width, const Color c) {
	display.fill_rectangle({ p, { width, 1 } }, c);
}

=======
void Painter::draw_bitmap(const Point p, const Bitmap& bitmap, const Color foreground, const Color background) {
	display.draw_bitmap(p, bitmap.size, bitmap.data, foreground, background);
}

void Painter::draw_hline(Point p, int width, const Color c) {
	display.fill_rectangle({ p, { width, 1 } }, c);
}

>>>>>>> 1d2dd4e1
void Painter::draw_vline(Point p, int height, const Color c) {
	display.fill_rectangle({ p, { 1, height } }, c);
}

void Painter::draw_rectangle(const Rect r, const Color c) {
	draw_hline(r.pos, r.size.w, c);
	draw_vline({ r.pos.x, r.pos.y + 1 }, r.size.h - 2, c);
	draw_vline({ r.pos.x + r.size.w - 1, r.pos.y + 1 }, r.size.h - 2, c);
	draw_hline({ r.pos.x, r.pos.y + r.size.h - 1 }, r.size.w, c);
}

void Painter::fill_rectangle(const Rect r, const Color c) {
	display.fill_rectangle(r, c);
}

void Painter::paint_widget_tree(Widget* const w) {
	if( ui::is_dirty() ) {
		paint_widget(w);
		ui::dirty_clear();
	}
}

void Painter::paint_widget(Widget* const w) {
	if( w->hidden() ) {
		// Mark widget (and all children) as invisible.
		w->visible(false);
	} else {
		// Mark this widget as visible and recurse.
		w->visible(true);

		if( w->dirty() ) {
			w->paint(*this);
			// Force-paint all children.
			for(const auto child : w->children()) {
				child->set_dirty();
				paint_widget(child);
			}
			w->set_clean();
		} else {
			// Selectively paint all children.
			for(const auto child : w->children()) {
				paint_widget(child);
			}
		}
	}
}

} /* namespace ui */<|MERGE_RESOLUTION|>--- conflicted
+++ resolved
@@ -54,12 +54,6 @@
 	return width;
 }
 
-<<<<<<< HEAD
-void Painter::draw_hline(Point p, int width, const Color c) {
-	display.fill_rectangle({ p, { width, 1 } }, c);
-}
-
-=======
 void Painter::draw_bitmap(const Point p, const Bitmap& bitmap, const Color foreground, const Color background) {
 	display.draw_bitmap(p, bitmap.size, bitmap.data, foreground, background);
 }
@@ -68,7 +62,6 @@
 	display.fill_rectangle({ p, { width, 1 } }, c);
 }
 
->>>>>>> 1d2dd4e1
 void Painter::draw_vline(Point p, int height, const Color c) {
 	display.fill_rectangle({ p, { 1, height } }, c);
 }
