--- conflicted
+++ resolved
@@ -36,11 +36,7 @@
 namespace portapack {
 namespace persistent_memory {
 
-<<<<<<< HEAD
-constexpr rf::Frequency tuned_frequency_reset_value { 88000000 };
-=======
 constexpr rf::Frequency tuned_frequency_reset_value { 100000000 };
->>>>>>> 16a6d7ef
 
 using ppb_range_t = range_t<ppb_t>;
 constexpr ppb_range_t ppb_range { -99000, 99000 };
@@ -61,10 +57,11 @@
 
 /* struct must pack the same way on M4 and M0 cores. */
 struct data_t {
-	// General config
 	int64_t tuned_frequency;
 	int32_t correction_ppb;
-<<<<<<< HEAD
+	uint32_t touch_calibration_magic;
+	touch::Calibration touch_calibration;
+
 	
 	// AFSK modem
 	int32_t afsk_mark_freq;
@@ -78,10 +75,6 @@
 	uint32_t playdead_sequence;
 	
 	uint32_t ui_config;
-=======
-	uint32_t touch_calibration_magic;
-	touch::Calibration touch_calibration;
->>>>>>> 16a6d7ef
 };
 
 static_assert(sizeof(data_t) <= backup_ram.size(), "Persistent memory structure too large for VBAT-maintained region");
@@ -108,111 +101,6 @@
 	portapack::clock_manager.set_reference_ppb(clipped_value);
 }
 
-<<<<<<< HEAD
-int32_t afsk_mark_freq() {
-	afsk_freq_range.reset_if_outside(data->afsk_mark_freq, afsk_mark_reset_value);
-	return data->afsk_mark_freq;
-}
-
-void set_afsk_mark(const int32_t new_value) {
-	data->afsk_mark_freq = afsk_freq_range.clip(new_value);
-}
-
-int32_t afsk_space_freq() {
-	afsk_freq_range.reset_if_outside(data->afsk_space_freq, afsk_space_reset_value);
-	return data->afsk_space_freq;
-}
-
-void set_afsk_space(const int32_t new_value) {
-	data->afsk_space_freq = afsk_freq_range.clip(new_value);
-}
-
-int32_t afsk_bitrate() {
-	afsk_bitrate_range.reset_if_outside(data->afsk_bitrate, afsk_bitrate_reset_value);
-	return data->afsk_bitrate;
-}
-
-void set_afsk_bitrate(const int32_t new_value) {
-	data->afsk_bitrate = afsk_bitrate_range.clip(new_value);
-}
-
-int32_t afsk_bw() {
-	afsk_bw_range.reset_if_outside(data->afsk_bw, afsk_bw_reset_value);
-	return data->afsk_bw;
-}
-
-void set_afsk_bw(const int32_t new_value) {
-	data->afsk_bw = afsk_bw_range.clip(new_value);
-}
-
-uint32_t afsk_config() {
-	return data->afsk_config;
-}
-
-uint8_t afsk_format() {
-	return ((data->afsk_config >> 16) & 0xFF);
-}
-
-uint8_t afsk_repeats() {
-	return (data->afsk_config >> 24);
-}
-
-void set_afsk_config(const uint32_t new_value) {
-	data->afsk_config = new_value;
-}
-
-uint32_t playing_dead() {
-	return data->playing_dead;
-}
-
-void set_playing_dead(const uint32_t new_value) {
-	data->playing_dead = new_value;
-}
-
-uint32_t playdead_sequence() {
-	return data->playdead_sequence;
-}
-
-void set_playdead_sequence(const uint32_t new_value) {
-	data->playdead_sequence = new_value;
-}
-
-uint32_t ui_config() {
-	uint8_t bloff_value;
-	
-	// Cap value
-	bloff_value = (data->ui_config >> 5) & 7;
-	if (bloff_value > 4) bloff_value = 1;		// 15s default
-
-	data->ui_config = (data->ui_config & 0x1F) | (bloff_value << 5);
-	
-	return data->ui_config;
-}
-
-uint16_t ui_config_bloff() {
-	uint8_t bloff_value;
-	uint16_t bloff_seconds[5] = { 5, 15, 60, 300, 600 };
-	
-	if (!(data->ui_config & 2)) return 0;
-
-	// Cap value
-	bloff_value = (data->ui_config >> 5) & 7;
-	if (bloff_value > 4) bloff_value = 1;
-
-	return bloff_seconds[bloff_value];
-}
-
-void set_config_textentry(uint8_t new_value) {
-	data->ui_config = (data->ui_config & ~0b1100) | ((new_value & 1) << 2);
-}
-
-uint8_t ui_config_textentry() {
-	return ((data->ui_config >> 2) & 1);
-}
-
-void set_ui_config(const uint32_t new_value) {
-	data->ui_config = new_value;
-=======
 static constexpr uint32_t touch_calibration_magic = 0x074af82f;
 
 void set_touch_calibration(const touch::Calibration& new_value) {
@@ -225,7 +113,111 @@
 		set_touch_calibration(touch::default_calibration());
 	}
 	return data->touch_calibration;
->>>>>>> 16a6d7ef
+}
+
+int32_t afsk_mark_freq() {
+	afsk_freq_range.reset_if_outside(data->afsk_mark_freq, afsk_mark_reset_value);
+	return data->afsk_mark_freq;
+}
+
+void set_afsk_mark(const int32_t new_value) {
+	data->afsk_mark_freq = afsk_freq_range.clip(new_value);
+}
+
+int32_t afsk_space_freq() {
+	afsk_freq_range.reset_if_outside(data->afsk_space_freq, afsk_space_reset_value);
+	return data->afsk_space_freq;
+}
+
+void set_afsk_space(const int32_t new_value) {
+	data->afsk_space_freq = afsk_freq_range.clip(new_value);
+}
+
+int32_t afsk_bitrate() {
+	afsk_bitrate_range.reset_if_outside(data->afsk_bitrate, afsk_bitrate_reset_value);
+	return data->afsk_bitrate;
+}
+
+void set_afsk_bitrate(const int32_t new_value) {
+	data->afsk_bitrate = afsk_bitrate_range.clip(new_value);
+}
+
+int32_t afsk_bw() {
+	afsk_bw_range.reset_if_outside(data->afsk_bw, afsk_bw_reset_value);
+	return data->afsk_bw;
+}
+
+void set_afsk_bw(const int32_t new_value) {
+	data->afsk_bw = afsk_bw_range.clip(new_value);
+}
+
+uint32_t afsk_config() {
+	return data->afsk_config;
+}
+
+uint8_t afsk_format() {
+	return ((data->afsk_config >> 16) & 0xFF);
+}
+
+uint8_t afsk_repeats() {
+	return (data->afsk_config >> 24);
+}
+
+void set_afsk_config(const uint32_t new_value) {
+	data->afsk_config = new_value;
+}
+
+uint32_t playing_dead() {
+	return data->playing_dead;
+}
+
+void set_playing_dead(const uint32_t new_value) {
+	data->playing_dead = new_value;
+}
+
+uint32_t playdead_sequence() {
+	return data->playdead_sequence;
+}
+
+void set_playdead_sequence(const uint32_t new_value) {
+	data->playdead_sequence = new_value;
+}
+
+uint32_t ui_config() {
+	uint8_t bloff_value;
+	
+	// Cap value
+	bloff_value = (data->ui_config >> 5) & 7;
+	if (bloff_value > 4) bloff_value = 1;		// 15s default
+
+	data->ui_config = (data->ui_config & 0x1F) | (bloff_value << 5);
+	
+	return data->ui_config;
+}
+
+uint16_t ui_config_bloff() {
+	uint8_t bloff_value;
+	uint16_t bloff_seconds[5] = { 5, 15, 60, 300, 600 };
+	
+	if (!(data->ui_config & 2)) return 0;
+
+	// Cap value
+	bloff_value = (data->ui_config >> 5) & 7;
+	if (bloff_value > 4) bloff_value = 1;
+
+	return bloff_seconds[bloff_value];
+}
+
+void set_config_textentry(uint8_t new_value) {
+	data->ui_config = (data->ui_config & ~0b1100) | ((new_value & 1) << 2);
+}
+
+uint8_t ui_config_textentry() {
+	return ((data->ui_config >> 2) & 1);
+}
+
+void set_ui_config(const uint32_t new_value) {
+	data->ui_config = new_value;
 }
 
 } /* namespace persistent_memory */
